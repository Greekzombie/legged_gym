--- conflicted
+++ resolved
@@ -378,8 +378,7 @@
             return super().get_privileged_observations()
 
     def compute_observations(self):
-        """P Computes observations. This is the input into the policy neural network
-<<<<<<< HEAD
+        """PP Computes observations. This is the input into the policy neural network
 
         not modifying the buffer in-place is intended
         IF I MODIFY LENGTH OF INPUT INTO NEURAL NETWORK I HAVE TO BE CAREFUL TO MODIFY OTHER THINGS IN THE CODE. FOR EXAMPLE,
@@ -391,8 +390,6 @@
 
         self.root_states is a vector of length (batch_size). We unsqueeze it so it turns into a matrix of size (batch_size, 1). Pytorch
         then performs broadcasting of the "self.root_states" array and the "self.measured_heights" of size (batch_size, N).
-=======
->>>>>>> 86b5d73d
         """
         self.obs_buf = torch.cat((  self.base_lin_vel * self.obs_scales.lin_vel,
                                     self.base_ang_vel  * self.obs_scales.ang_vel,
